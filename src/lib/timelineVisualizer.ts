import * as isEqual from 'lodash.isequal'

import {
	TimelineObject,
	ResolveOptions,
	ResolvedTimelineObjects,
	TimelineObjectInstance,
	ResolvedTimelineObject,
	resolveTimeline,
	ResolvedTimeline
} from 'superfly-timeline'
import { EventEmitter } from 'events'

/** Step size/ time step. */
const DEFAULT_STEP_SIZE = 1

/** Width of label column. */
const LABEL_WIDTH_OF_TIMELINE = 0.25
/** Default zoom */
const DEFAULT_ZOOM_VALUE = 100
/** Factor to zoom by */
const ZOOM_FACTOR = 1.001
/** Factor to pan by (pan = PAN_FACTOR * STEP_SIZE) */
const PAN_FACTOR = 10

/** Maximum layer height */
const MAX_LAYER_HEIGHT = 60

/** Amount to move playhead per second. */
const DEFAULT_PLAYHEAD_SPEED = 1

/** BEGIN STYLING VALUES */

/** Timeline background color. */
const COLOR_BACKGROUND = '#333333'

/** Layer label background color. */
const COLOR_LABEL_BACKGROUND = '#666666'

/** Color of the ruler lines */
const RULER_LINE_COLOR = '#999999'
/** Width of the ruler lines */
const RULER_LINE_WIDTH = 1

/** Playhead color. */
const COLOR_PLAYHEAD = 'rgba(255, 0, 0, 0.5)'

/** Playhead thickness. */
const THICKNESS_PLAYHEAD = 5

/** Color of line separating timeline rows. */
const COLOR_LINE = 'black'
/** Height of line separating rows. */
const THICKNESS_LINE = 1

/** Text properties. */
const TEXT_FONT_FAMILY = 'Calibri'
const TEXT_FONT_SIZE = 16
const TEXT_COLOR = 'white'

/** Timeline object properties. */
const COLOR_TIMELINE_OBJECT_FILL = 'rgb(22, 102, 247, 0.75)'
const COLOR_TIMELINE_OBJECT_BORDER = 'rgba(232, 240, 255, 0.85)'
const THICKNESS_TIMELINE_OBJECT_BORDER = 1

/** Timeline object height as a proportion of the row height. */
const TIMELINE_OBJECT_HEIGHT = 1

/** END STYLING VALUES */

/** BEGIN CONSTANTS FOR STATE MANAGEMENT */

const MOUSEIN = 0
const MOUSEOUT = 1

/**  CONSTANTS FOR STATE MANAGEMENT */

export interface TimelineDrawState {
	[id: string]: DrawState
}

export interface DrawState {
	width: number
	height: number
	left: number
	top: number
	visible: boolean
	title: string
}

/**
 * Allows the viewort of the timeline to be set.
 */
export interface ViewPort {
	/** Timestamp to move the start of the timeline to. */
	timestamp?: number
	/** Factor to zoom in on the timeline. */
	zoom?: number
	/** Whether the playhead should be moving. */
	playPlayhead?: boolean
	/** Move the playhead to a specified time. */
	playheadTime: number
	/** Whether the viewport is playing */
	playViewPort?: boolean
	/** The speed to use when playing */
	playSpeed?: number
}

export interface TimelineVisualizerOptions {
	/** Whether to draw the playhead or not */
	drawPlayhead?: boolean
}
type Layers = {[layer: string]: number} // the content is the index/offset

/**
 * Stores the times to trim a timeline between.
 */
export interface TrimProperties {
	start?: number
	end?: number
}

/**
 * Stores the object currently being hovered over.
 */
export interface HoveredObject {
	object: TimelineObject,
	instance: TimelineObjectInstance,
	pointer: { xPostion: number, yPosition: number }
}

/**
 * Used when splitting up the name of a timeline object to separate out the data stored within the name.
 */
export interface TimelineObjectMetaData {
	type: string
	name: string
	instance: string
}

/**
 * Stores the start and enod poins of an object on a timeline.
 */
export interface HoverMapData {
	startX: number
	endX: number
	name: string
	objectRefId: string
	type: string
	instanceId: string
}

/**
 * Stores a map of objects from the timeline displayed on the canvas.
 * layer = layer *name*.
 */
export interface TimelineHoverMap {[layer: string]: HoverMapData[]}

export class TimelineVisualizer extends EventEmitter {
	// Step size.
	public stepSize: number = DEFAULT_STEP_SIZE

	/** @private @readonly Proportion of the canvas to be used for the layer labels column. */
	private readonly _layerLabelWidthProportionOfCanvas = LABEL_WIDTH_OF_TIMELINE

	/** Timeline currently drawn. */
	private _resolvedTimeline: ResolvedTimeline | undefined
	/** Layers on timeline. */
	private _layerLabels: Layers = {}
	/** State of the timeline. */
	private _timelineState: TimelineDrawState = {}
	/** Map of objects for determining hovered object */
	private _hoveredObjectMap: TimelineHoverMap = {}

	/** Width of column of layer labels. */
	private _layerLabelWidth: number

	/** Canvas ID. */
	private _canvasId: string
	/** Canvas HTML container. */
	private _canvasContainer: HTMLCanvasElement
	/** Canvas to draw to. */
	private _canvas: CanvasRenderingContext2D

	/** Width of the canvas [pixels] */
	private _canvasWidth: number
	/** Height of the canvas [pixels] */
	private _canvasHeight: number

	/** Height of a timeline row [pixels] */
	private _rowHeight: number

	/** Height of all of the rows. */
	private _rowsTotalHeight: number

	/** Number of layers. */
	private _numberOfLayers: number

	/** Width of the actual drawing-view within the canvas [pixels] */
	private _viewDrawWidth: number

	/** Start of the drawing-view relative to the left of the canvas [pixels] */
	private _viewDrawX: number

	// /** Current range of times to draw. */
	// private _drawTimeRange: number = DEFAULT_DRAW_RANGE

	/** Height of objects to draw [pixels] */
	private _timelineObjectHeight: number

	/** Start time of the current view. Defines the objects within view on the timeline [time] */
	private _viewStartTime: number = 0
	/** Range of the current view [time] */
	// private _viewTimeRange: number = 1
	// private _drawTimeEnd: number

	/** Store whether the mouse is held down, for scrolling. */
	private _mouseDown: boolean = false

	/** Last x positions of the mouse cursor (on click and on drag), for scrolling. */
	private _mouseLastX: number

	/** Last direction the user moved on the timeline, helps to smooth changing scroll direction. */
	private _lastScrollDirection: number

	/** Current zoom amount. */
	private _timelineZoom: number = DEFAULT_ZOOM_VALUE

	/** Whether or not the playhead should move. */
	private _playHeadPlaying: boolean = false

	/** Whether or not the viewport should move */
	private _playViewPort: boolean

	/** Whether to draw the playhead or not */
	private _drawPlayhead: boolean
	/** Speed of the playhead [units / second] */
	private _playSpeed: number = DEFAULT_PLAYHEAD_SPEED
	/** The current time position of the playhead. */
	private _playHeadTime: number = 0

	/** The last time updateDraw() did a draw. */
	private _updateDrawLastTime: number = 0

	/** The object currently being hovered over. */
	private _hoveredOver: HoveredObject | undefined
	/** Whether the mouse last moved over an object or out. */
	private _lastHoverAction: number = MOUSEOUT
	/** Name of object that was last hovered over. */
	private _lastHoveredHash: string = ''

	/** If the visualizer automatically should re-resolve the timeline when navigating the viewport */
	private _timelineResolveAuto: boolean = false
	/** At what time the timeline was resolved [time] */
	private _timelineResolveStart: number = 0
	private _timelineResolveEnd: number = 0
	private _timelineResolveZoom: number = 1
	private _timelineResolveCount: number = 100
	private _timelineResolveCountAdjust: number = 1

	/** How much extra (outside the current viewport) the timeline should be resolved to [ratio] */
	private _timelineResolveExpand: number = 3

	private latestTimeline: TimelineObject[]
	private latestUpdateTime: number = 0
	private latestOptions: ResolveOptions
	private reresolveTimeout: NodeJS.Timer | null = null
	private _mergeIterator: number = 0

	/**
	 * @param {string} canvasId The ID of the canvas object to draw within.
	 */
	constructor (canvasId: string, options: TimelineVisualizerOptions = {}) {
		super()

		// Initialise other values.
		this._canvasId = canvasId

		this.initCanvas()

		this._drawPlayhead = !!options.drawPlayhead

		// Calculate width of label column.
		this._layerLabelWidth = this._canvasWidth * this._layerLabelWidthProportionOfCanvas

		// Calculate timeline width and start point.
		this._viewDrawX = this._layerLabelWidth
		this._viewDrawWidth = this._canvasWidth - this._layerLabelWidth

		// Draw background.
		this.drawBackground()

		// Draw playhead.
		this.drawPlayhead()

		this.updateDraw()
	}

	/**
	 * Initialises the canvas and registers canvas events.
	 */
	private initCanvas () {
		// Create new canvas object.
		this._canvasContainer = document.getElementById(this._canvasId) as HTMLCanvasElement

		if (!this._canvasContainer) throw new Error(`Canvas "${this._canvasId}" not found`)

		// Get rendering context.
		this._canvas = this._canvasContainer.getContext('2d') as CanvasRenderingContext2D

		// Register canvas interaction event handlers.
		this._canvasContainer.addEventListener('mousedown', (event) => this.canvasMouseDown(event))
		this._canvasContainer.addEventListener('mouseup', (event) => this.canvasMouseUp(event))
		this._canvasContainer.addEventListener('mousemove', (event) => this.canvasMouseMove(event))
		this._canvasContainer.addEventListener('wheel', (event) => this.canvasScrollWheel(event))

		// Get width and height of canvas.
		this._canvasWidth = this._canvasContainer.width
		this._canvasHeight = this._canvasContainer.height
	}

	/**
	 * Updates the timeline, should be called when actions are added/removed from a timeline
	 * but the same timeline is being drawn.
	 * @param {TimelineObject[]} timeline Timeline to draw.
	 * @param {ResolveOptions} options Resolve options.
	 */
	public updateTimeline (timeline: TimelineObject[], options?: ResolveOptions) {
		// If options have not been specified set time to 0.
		if (options === undefined) {
			options = {
				time: 0,
				limitCount: 10
			}
		}
		this.latestTimeline = timeline
		this.latestOptions = options

		if (!options.limitTime) {
			this._timelineResolveAuto = true
		} else {
			this._timelineResolveAuto = false
		}

		const options2 = {
			...options
		}

		if (this._timelineResolveAuto) {
			this.updateTimelineResolveWindow()
		}
		if (this._resolvedTimeline === undefined) { // If first time this runs

			// Set timeline start and end times.
			if (options2.time !== undefined) {
				this._viewStartTime = options2.time
			}
			// Move playhead to start time.
			this._playHeadTime = this._viewStartTime
		}
		this._updateTimeline(true)
	}
	private _updateTimeline (fromNewTimeline: boolean = false) {

		const options2 = {
			...this.latestOptions
		}
		if (this._timelineResolveAuto) {

			options2.time = this._timelineResolveStart
			options2.limitTime = this._timelineResolveEnd

			options2.limitCount = Math.ceil(this._timelineResolveCount * this._timelineResolveCountAdjust)
		}

		// If the playhead is being drawn, the resolve time should be at the playhead time.
		if (this._drawPlayhead && this._playHeadTime > options2.time) {
			options2.time = this._playHeadTime
		}

		// Resolve the timeline.
		const startResolve = Date.now()
		const resolvedTimeline = resolveTimeline(this.latestTimeline, options2)


		if (this._resolvedTimeline === undefined) { // If first time this runs
			this._resolvedTimeline = resolvedTimeline
		} else {

			if (this._drawPlayhead) {
				// Trim the current timeline:
				if (resolvedTimeline) {

					// Merge the timelines.
					this._resolvedTimeline = this.mergeTimelineObjects(this._resolvedTimeline, resolvedTimeline, fromNewTimeline)
				}
			} else {
				// Otherwise we only see one timeline at a time.
				// Overwrite the previous timeline:
				this._resolvedTimeline = resolvedTimeline
			}
		}

		// Update layers.
		this.updateLayerLabels()

		this.latestUpdateTime = Date.now() - startResolve

		// Redraw the timeline.
		this.redrawTimeline()

		this.latestUpdateTime = Date.now() - startResolve
	}

	/**
	 * Sets the viewport to a position, zoom, and playback speed.
	 * Playback speed currently not implemented.
	 * @param viewPort Object to update viewport with.
	 */
	public setViewPort (viewPort: ViewPort) {
		// Whether the viewport has changed.
		let changed = false

		// If zoom has been specified.
		if (viewPort.zoom !== undefined) {
			// Zoom to specified zoom.
			this._timelineZoom = viewPort.zoom

			changed = true
		}

		// If timestamp has been specified.
		if (viewPort.timestamp !== undefined) {
			// Set start time to specified time.
			if (viewPort.timestamp > 0) {
				this._viewStartTime = viewPort.timestamp
				changed = true
			}
		}

		if (viewPort.playViewPort !== undefined) {
			this._playViewPort = viewPort.playViewPort
		}

		// If the playback speed has been set, set the new playback speed.
		if (viewPort.playSpeed !== undefined) {
			if (!this._drawPlayhead) throw new Error('setViewPort: viewPort.playSpeed was set, but drawPlayhead was not set in constructor')
			this._playSpeed = viewPort.playSpeed
		}

		// Set playhead playing/ not playing.
		if (viewPort.playPlayhead !== undefined) {
			if (!this._drawPlayhead) throw new Error('setViewPort: viewPort.playPlayhead was set, but drawPlayhead was not set in constructor')
			this._playHeadPlaying = viewPort.playPlayhead
		}

		if (viewPort.playheadTime !== undefined) {
			if (!this._drawPlayhead) throw new Error('setViewPort: viewPort.playheadTime was set, but drawPlayhead was not set in constructor')
			this._playHeadTime = Math.max(0, viewPort.playheadTime)

			if (this._playHeadTime > 0) this._updateDrawLastTime = this._playHeadTime
			changed = true
		}

		// Redraw timeline if anything has changed.
		if (changed === true) {

			this.redrawTimeline()
		}
	}

	/**
	 * Accessor for polling the currently hovered over object.
	 */
	public getHoveredObject () {
		return this._hoveredOver
	}

	/**
	 * Calculates the height to give to each row to fit all layers on screen.
	 * @param {String[]} layers Map of layers to use.
	 * @returns Height of rows.
	 */
	private calculateRowHeight (layers: Layers): number {
		return Math.min(MAX_LAYER_HEIGHT, this._canvasHeight / Object.keys(layers).length)
	}

	private updateLayerLabels () {
		// Store layers to draw.
		const o = this.getLayersToDraw()

		if (!isEqual(this._layerLabels, o.layers)) {
			this._layerLabels = o.layers

			// Calculate row height.
			this._rowHeight = this.calculateRowHeight(this._layerLabels)

			// Set timeline object height.
			this._timelineObjectHeight = this._rowHeight * TIMELINE_OBJECT_HEIGHT

			this._numberOfLayers = Object.keys(this._layerLabels).length
			this._rowsTotalHeight = this._rowHeight * this._numberOfLayers
		}
	}
<<<<<<< HEAD
	private getLayers() {
		const layers = Object.keys(this._layerLabels)
		layers.sort((a,b) => a.localeCompare(b))
		return layers
	}
=======
	private getLayers(): string[] {
        const layers = Object.entries(this._layerLabels)
        layers.sort((a,b) => a[1]- b[1])
        return layers.map(l => l[0])
    }
>>>>>>> df6d1645

	/**
	 * Draws the layer labels to the canvas.
	 */
	private drawLayerLabels () {
		let row = 0
		// Iterate through layers.
		for (let layerName of this.getLayers()) {

			this._canvas.fillStyle = COLOR_LABEL_BACKGROUND
			this._canvas.fillRect(0, row * this._rowHeight, this._layerLabelWidth, this._rowHeight)

			this._canvas.fillStyle = TEXT_COLOR
			this._canvas.font = TEXT_FONT_SIZE.toString() + 'px ' + TEXT_FONT_FAMILY
			this._canvas.textBaseline = 'middle'
			this._canvas.fillText(layerName, 0, (row * this._rowHeight) + (this._rowHeight / 2), this._layerLabelWidth)

			if (this._layerLabels[layerName] !== 0) {
				this._canvas.fillStyle = COLOR_LINE
				this._canvas.fillRect(this._layerLabelWidth, row * this._rowHeight, this._viewDrawWidth, THICKNESS_LINE)
			}

			row++
		}
	}

	/**
	 * Draws the timeline background.
	 */
	private drawBackground () {
		this._canvas.fillStyle = COLOR_BACKGROUND
		this._canvas.fillRect(0, 0, this._canvasWidth, this._canvasHeight)

		this.drawBackgroundRuler()
	}
	/**
	 * Draw a ruler on top of background
	 */
	private drawBackgroundRuler () {

		const range = this.viewRange
		const endTime = this.viewEndTime

		const circaNumberOfLines = 5
		const rounder = Math.pow(10, Math.floor(Math.log10(range / circaNumberOfLines))) // What to round the ruler to
		const rounderNext = rounder * 10

		const numberOfLines = Math.floor(range / rounder)

		const rulerDiff = rounder

		const startTime = Math.floor(this._viewStartTime / rounder) * rounder

		const opacity = (
			Math.min(1, circaNumberOfLines / numberOfLines)
		)
		if (rulerDiff) {
			this._canvas.strokeStyle = RULER_LINE_COLOR
			this._canvas.lineWidth = RULER_LINE_WIDTH
			for (let rulerTime = startTime; rulerTime < endTime; rulerTime += rulerDiff) {
				this._canvas.beginPath()
				let x = this.timeToXCoord(rulerTime)

				let distanceToNext = (rulerTime / rounderNext) % 1
				if (distanceToNext > 0.5) distanceToNext -= 1
				distanceToNext = Math.abs(distanceToNext)

				if (distanceToNext < 0.01) {
					// Is a significant line
					this._canvas.globalAlpha = 1
				} else {
					this._canvas.globalAlpha = opacity
				}

				if (x >= this._viewDrawX) {
					this._canvas.moveTo(x, 0)
					this._canvas.lineTo(x, this._canvasHeight)
				}
				this._canvas.stroke()
			}
			this._canvas.globalAlpha = 1
		}
	}

	/**
	 * Draws the playhead initially.
	 */
	private drawPlayhead () {
		// If the playhead should be draw.
		if (this._drawPlayhead) {
			if (this.istimeInView(this._playHeadTime)) {
				this._canvas.fillStyle = COLOR_PLAYHEAD
				this._canvas.fillRect(this.timeToXCoord(this._playHeadTime), 0, THICKNESS_PLAYHEAD, this._canvasHeight)
			}
		}
	}

	/**
	 * Gets the layers to draw from the timeline.
	 */
	private getLayersToDraw () {
		this._hoveredObjectMap = {}
		const layersArray: string[] = this._resolvedTimeline ? Object.keys(this._resolvedTimeline.layers) : []

		layersArray.sort((a, b) => a.localeCompare(b))

		const layers: Layers = {}

		layersArray.forEach((layerName, index) => {
			layers[layerName] = index
			this._hoveredObjectMap[layerName] = []
		})

		return {
			layers: layers,
			layersArray: layersArray
		}
	}

	/**
	 * Redraws the timeline to the canvas.
	 */
	private redrawTimeline () {
		this._canvas.clearRect(0, 0, this._canvasWidth, this._canvasHeight)
		this.drawBackground()
		this.drawLayerLabels()

		// Recompute objects positions
		this._timelineState = this.getTimelineDrawState(this._resolvedTimeline)

		// Draw the current state.
		this.drawTimelineState(this._timelineState)

		this.drawPlayhead()

		this.checkAutomaticReresolve()
	}

	/**
	 * Draws a timeline state to the canvas.
	 * @param {TimelineDrawState} currentDrawState State to draw.
	 */
	private drawTimelineState (currentDrawState: TimelineDrawState) {
		for (let element in currentDrawState) {
			const drawState = currentDrawState[element]
			if (drawState.visible) {
				this._canvas.fillStyle = COLOR_TIMELINE_OBJECT_FILL
				this._canvas.fillRect(drawState.left, drawState.top, drawState.width, drawState.height)

				this._canvas.strokeStyle = COLOR_TIMELINE_OBJECT_BORDER
				this._canvas.lineWidth = THICKNESS_TIMELINE_OBJECT_BORDER
				this._canvas.strokeRect(drawState.left, drawState.top, drawState.width, drawState.height)

				this._canvas.fillStyle = TEXT_COLOR
				this._canvas.font = TEXT_FONT_SIZE.toString() + 'px ' + TEXT_FONT_FAMILY
				this._canvas.textBaseline = 'top'
				this._canvas.fillText(drawState.title, drawState.left, drawState.top)
			}
		}
	}

	/**
	 * Returns the draw states for all timeline objects.
	 * @param {ResolvedTimeline} timeline Timeline to draw.
	 * @returns {TimelineDrawState} State of time-based objects.
	 */
	private getTimelineDrawState (timeline: ResolvedTimeline | undefined): TimelineDrawState {
		let currentDrawState: TimelineDrawState = {}
		if (timeline) {
			for (let objId in timeline.objects) {
				let timelineObj = timeline.objects[objId]

				for (let _i = 0; _i < timelineObj.resolved.instances.length; _i++) {
					let instanceObj = timelineObj.resolved.instances[_i]
					let name = 'timelineObject:' + objId + ':' + instanceObj.id

					currentDrawState[name] = this.createStateForObject(
						timelineObj,
						instanceObj.start,
						instanceObj.end
					)

					if (currentDrawState[name].visible === true) {
						if (!this._hoveredObjectMap[timelineObj.layer + '']) this._hoveredObjectMap[timelineObj.layer + ''] = []
						this._hoveredObjectMap[timelineObj.layer + ''].push({
							startX: currentDrawState[name].left,
							endX: currentDrawState[name].left + currentDrawState[name].width,
							objectRefId: objId,
							instanceId: instanceObj.id,
							type: 'timelineObject',
							name: name
						})
					}
				}
			}
		}

		return currentDrawState
	}

	/**
	 * Creates a draw state for a timeline object.
	 * @param {string} layer Object's layer.
	 * @param {number} start Start time.
	 * @param {number} end End time.
	 * @returns {DrawState} State of the object to draw.
	 */
	private createStateForObject (obj: ResolvedTimelineObject, start: number, end: number | null): DrawState {
		// Default state (hidden).
		let state: DrawState = {
			height: 0,
			left: 0,
			top: 0,
			width: 0,
			visible: false,
			title: 'N/A'
		}
		// State should be default if the object is not being shown.
		if (this.showOnTimeline(start, end)) {
			// Get object dimensions and position.
			let objectWidth = this.getObjectWidth(start, end)
			let xCoord = this.capXcoordToView(this.timeToXCoord(start))

			let objectTop = this.getObjectOffsetFromTop(obj.layer + '')

			// Set state properties.
			state.height = this._timelineObjectHeight
			state.left = xCoord
			state.top = objectTop
			state.width = objectWidth
			state.visible = true
			state.title = obj.id
		}

		return state
	}

	/**
	 * Calculates the offset, in pixels from the start of the timeline for an object.
	 * @param {number} start start time of the object.
	 * @returns {number} Offset in pixels.
	 */
	// private getObjectOffsetFromTimelineStart (start: number): number {
	// 	// Calculate offset.
	// 	let offset = (start - this._viewStartTime) * this.pixelsWidthPerUnitTime

	// 	// Offset cannot be to the left of the timeline start position.
	// 	if (offset < 0) {
	// 		offset = 0
	// 	}

	// 	return offset
	// }

	/**
	 * Calculates the width, in pixels, of an object based on its duration.
	 * @param {number} start Start time of the object.
	 * @param {number} end End time of the object.
	 * @returns {number} Width in pixels.
	 */
	private getObjectWidth (startTime: number, endTime: number | null): number {

		if (!endTime) return this._canvasWidth

		// If the start time is less than the timeline start, set to timeline start.
		if (startTime < this._viewStartTime) {
			startTime = this._viewStartTime
		}

		// Calculate duration of the object remaining on the timeline.
		let duration = endTime - startTime

		// Return end point position in pixels.
		return duration * this.pixelsWidthPerUnitTime
	}

	/**
	 * Determines whether to show an object on the timeline.
	 * @param {number} start Object start time.
	 * @param {number} end Object end time.
	 * @returns {true} if object should be shown on the timeline.
	 */
	private showOnTimeline (start: number, end: number | null) {
		let isAfter = start >= this.viewEndTime
		let isBefore = (end || Infinity) <= this._viewStartTime
		return !isAfter && !isBefore
	}

	/**
	 * Calculate position of object instance from top of timeline according to its layer.
	 * @param {string} layer Object's layer.
	 * @returns Position relative to top of canvas in pixels.
	 */
	private getObjectOffsetFromTop (layerName: string): number {
		let top = this._layerLabels[layerName]

		return top * this._rowHeight
	}

	/**
	 * Moves the playhead. Called periodically.
	 */
	private updateDraw () {
		const now = Date.now()
		// How long time since last update:
		const dt: number = (
			this._updateDrawLastTime > 0 ?
			now - this._updateDrawLastTime :
			1
		) / 1000

		this._updateDrawLastTime = now

		const deltaTime = this._playSpeed * dt

		// Check playhead should be drawn.

		let needRedraw: boolean = false

		if (this._playHeadPlaying && this._drawPlayhead) {
			if (
				this._playViewPort &&
				this.istimeInView(this._playHeadTime) // Only play if playhead is in view
			) {
				this._viewStartTime += deltaTime
			}

			// Move playhead forward
			this._playHeadTime += deltaTime
			needRedraw = true
		}

		if (needRedraw) {
			this.redrawTimeline()
		}
		// call this function on next frame
		window.requestAnimationFrame(() => this.updateDraw())
	}

	/**
	 * Handles mouse down event.
	 * @param event Mouse event.
	 */
	private canvasMouseDown (event) {
		// Store mouse is down.
		this._mouseDown = true

		// Store X position of mouse on click.
		this._mouseLastX = event.clientX

		// Prevent event.
		event.preventDefault()
		event.stopPropagation()
	}

	/**
	 * Handles mouse up event.
	 * @param event Mouse event.
	 */
	private canvasMouseUp (event) {
		// Mouse no longer down.
		this._mouseDown = false
		// Reset scroll direction.
		this._lastScrollDirection = 0

		// Prevent event.
		event.preventDefault()
		event.stopPropagation()
	}

	/**
	 * Handles mouse movement on canvas.
	 * @param event Mouse event.
	 */
	private canvasMouseMove (event) {
		// If mouse is down.
		if (this._mouseDown) {
			// If we are beginning scrolling, we can move freely.
			if (this._lastScrollDirection === undefined || this._lastScrollDirection === 0) {
				// Store current mouse X.
				this._mouseLastX = event.clientX

				// Calculate change in X.
				let deltaX = event.clientX - this._mouseLastX

				// Store scrolling direction.
				if (deltaX < 0) {
					this._lastScrollDirection = -1
				} else {
					this._lastScrollDirection = 1
				}

				// Scroll to new X position.
				this.canvasScrollByDeltaX(-deltaX)
			} else {
				// Calculate scroll direction.
				let direction = this._mouseLastX - event.clientX

				// If changing direction, store new direction but don't scroll.
				if (direction < 0 && this._lastScrollDirection === 1) {
					this._mouseLastX = event.clientX

					this._lastScrollDirection = -1
				} else if (direction > 0 && this._lastScrollDirection === -1) {
					this._mouseLastX = event.clientX

					this._lastScrollDirection = 1
				} else {
					// Calculate change in X.
					let deltaX = event.clientX - this._mouseLastX

					// Store last X position.
					this._mouseLastX = event.clientX

					// Move by change in X.
					this.canvasScrollByDeltaX(-deltaX)
				}
			}

			// Redraw timeline.
			this.redrawTimeline()
		} else {
			// Whether an object is under the cursor.
			let found = false

			// Find the object that is currently hovered over.
			let mousePos = this.getMousePos(this._canvasContainer, event)

			if (mousePos.x > this._viewDrawX) {
				if (mousePos.y < this._rowsTotalHeight) {
					let selectedRow = Math.floor((mousePos.y / this._rowsTotalHeight) * this._numberOfLayers)

					let layer: string | undefined
					Object.keys(this._layerLabels).forEach(layerName => {
						if (this._layerLabels[layerName] === selectedRow) layer = layerName
					})
					let hoverMapData = (layer ? this._hoveredObjectMap[layer] : []) || []

					hoverMapData.forEach(object => {
						if (object.startX <= mousePos.x && object.endX >= mousePos.x) {
							found = true

							const hoverHash = object.type + object.objectRefId + object.instanceId // hash-ish
							if (
								this._lastHoveredHash !== hoverHash
							) {
								// Get object metadata from the object name of the hovered object.

								// If we are hovering over a timeline object.
								if (object.type === 'timelineObject') {
									// Get the timeline object and the instance being hovered over.
									if (this._resolvedTimeline) {
										let timelineObject = this._resolvedTimeline.objects[object.objectRefId]

										let instance = timelineObject.resolved.instances.find(instance => instance.id === object.instanceId)
										if (instance) {
											// Construct hover info.
											let hoverInfo: HoveredObject = {
												object: timelineObject,
												instance: instance,
												pointer: { xPostion: mousePos.x, yPosition: mousePos.y }
											}

											// Set currently hovered object.
											this._hoveredOver = hoverInfo

											// Emit event.
											this.emit('timeline:hover', { detail: this._hoveredOver })

										}
										// Store last items.
										this._lastHoverAction = MOUSEIN
										this._lastHoveredHash = hoverHash
									}
								}
							}
						}
					})
				}
			}

			// Emit undefined when mouse out.
			if (!found && this._lastHoverAction === MOUSEIN) {
				this.emit('timeline:hover', { detail: undefined })
				this._lastHoverAction = MOUSEOUT
			}
		}
	}

	/**
	 * Handles scroll wheel events on the canvas.
	 * @param event Scroll event.
	 */
	private canvasScrollWheel (event) {
		// Get mouse pointer coordinates on canvas.
		let canvasCoord = this.getMousePos(this._canvasContainer, event)

		// Don't scroll if mouse is not over timeline.
		if (canvasCoord.x <= this._viewDrawX) {
			return
		}

		let changed = false

		// CTRL + scroll to zoom.
		if (event.ctrlKey === true) {
			if (event.deltaY) {
				changed = true
				const zoomFactor = Math.pow(ZOOM_FACTOR, -event.deltaY)
				this.zoomUnderCursor(canvasCoord.x, zoomFactor)
			}
		} else if (event.deltaX !== 0) { // Scroll on x-axis
			changed = true

			// Pan.
			this.canvasScrollByDeltaX((event.deltaX * (PAN_FACTOR * this.stepSize)))
		} else if (event.deltaY !== 0 && event.altKey === true) { // Also scroll on alt-key + scroll y-axis
			changed = true

			// Pan.
			this.canvasScrollByDeltaX((event.deltaY * (PAN_FACTOR * this.stepSize)))
		}

		// Prevent event.
		event.preventDefault()
		event.stopPropagation()

		if (changed) {
			// Redraw timeline.
			this.redrawTimeline()
		}
	}

	/**
	 * Scroll across the canvas by a specified X value.
	 * @param {number} deltaX Value to move by.
	 */
	private canvasScrollByDeltaX (deltaX: number) {
		// Calculate new starting time.
		let targetStart = this._viewStartTime + (deltaX / this.pixelsWidthPerUnitTime)

		// Starting time cannot be < 0.
		if (targetStart < 0) {
			targetStart = 0
		}

		// Optimisation, don't redraw if nothing has changed.
		if (targetStart === this._viewStartTime) {
			return
		}
		this._viewStartTime = targetStart
	}

	/**
	 * Zooms into/out of timeline, keeping the time under the cursor in the same position.
	 * @param cursorX Position of mouse cursor.
	 */
	private zoomUnderCursor (cursorX: number, zoomFactor: number) {

		// Point in time of the cursor
		let cursorTime = this.xCoordToTime(cursorX)

		// Ratio (in view range) of the cursor
		let cursorRatio = this.timeToRatio(cursorTime)

		// Change zoom:
		this._timelineZoom = this._timelineZoom * zoomFactor

		// Limit within current view
		cursorRatio = Math.max(0,
			Math.min(1,
				cursorRatio
			)
		)

		// Calculate start
		let targetStart = cursorTime - (cursorRatio * this.viewRange)

		// Start cannot be less than 0
		if (targetStart < 0) {
			targetStart = 0
		}

		// Set draw time
		this._viewStartTime = targetStart
	}
	/**
	 * Gets the mouse position relative to the top-left of the canvas [pixels]
	 * @param canvas
	 * @param evt
	 * @returns {x: number, y: number} Position.
	 */
	private getMousePos (canvas, evt) {
		const rect = canvas.getBoundingClientRect()
		return {
		  x: evt.clientX - rect.left,
		  y: evt.clientY - rect.top
		}
	}

	/**
	 * Trims a timeline so that objects only exist within a specified time period.
	 * @param timeline Timeline to trim.
	 * @param trim Times to trim between.
	 */
	private trimTimeline (timeline: ResolvedTimeline, trim: TrimProperties): ResolvedTimeline {
		// The new resolved objects.
		let newObjects: ResolvedTimelineObjects = {}

		// Iterate through resolved objects.
		Object.keys(timeline.objects).forEach((objId: string) => {
			const obj = timeline.objects[objId]
			const resultingInstances: TimelineObjectInstance[] = []
			obj.resolved.instances.forEach(instance => {
				// Whether to insert this object into the new timeline.
				let useInstance = false

				let newInstance: TimelineObjectInstance = Object.assign({}, instance) // clone

				// If trimming the start time.
				if (trim.start) {
					// If the object ends after the trim start time.
					if ((instance.end || Infinity) > trim.start) {
						useInstance = true
						if (newInstance.start < trim.start) {
							newInstance.start = trim.start
						}
					}
				}

				// If trimming the end time.
				if (trim.end) {
					// If the object starts before the trim end time.
					if (instance.start < trim.end) {
						useInstance = true
						if ((newInstance.end || Infinity) > trim.end) {
							newInstance.end = trim.end
						}
					}
				}
				if (!trim.start && !trim.end) {
					useInstance = true
				}

				if (
					useInstance &&
					newInstance.start < (newInstance.end || Infinity)
				) {
					resultingInstances.push(newInstance)
				}
			})
			// If there isn't a resolved object for the new instance, create it.
			if (!newObjects[objId]) {
				let newObject: ResolvedTimelineObject = {
					content: obj.content,
					enable: obj.enable,
					id: obj.id,
					layer: obj.layer,
					resolved: {
						...obj.resolved,
						instances: [],
					}
				}
				newObjects[objId] = newObject
			}
			newObjects[objId].resolved.instances = resultingInstances
		})

		return {
			classes:	timeline.classes,
			layers:		timeline.layers,
			objects:	newObjects,
			statistics:	timeline.statistics,
			nextEvents:	timeline.nextEvents
		}
	}

	/**
	 * Merges two timelines by merging instances of objects that intersect each other.
	 * @param past Older timeline.
	 * @param present Newer timeline.
	 * @returns {ResolvedTimeline} containing merged timelines.
	 */
	private mergeTimelineObjects (past: ResolvedTimeline, present: ResolvedTimeline, fromNewTimeline: boolean): ResolvedTimeline {
		const resultingObjects: ResolvedTimelineObjects = {}
		if (fromNewTimeline) {
			past = this.trimTimeline(
				past,
				{ end: this._playHeadTime }
			)
			present = this.trimTimeline(
				present,
				{ start: this._playHeadTime }
			)
			// Because we want to keep old objects, this iterator is used to create unique old ids for them
			this._mergeIterator++

			Object.keys(past.objects).forEach((objId: string) => {
				const pastObj = past.objects[objId]

				// @ts-ignore: hack to mark it as a "past object"
				if (pastObj.__pastObj) {
					// Copy over it right away, it's old. Don't do anything else
					resultingObjects[objId] = pastObj
					return
				}

				// If an object exists in both timelines
				const presentObj = present.objects[objId]
				if (presentObj) {
					if (
						// Compare the objects, only look into merging them if they look identical
						isEqual(
							Object.assign({}, pastObj, { resolved: null }),
							Object.assign({}, presentObj, { resolved: null }),
						)
					) {

						// This assumes that all past instances stop at a certain time at the very latest,
						// and that all new instances start at that time at the very earliest.

						// Iterate over all instances of those objects.
						const allInstances: {[endTime: string]: TimelineObjectInstance } = {}
						pastObj.resolved.instances.forEach(pastInstance => {
							allInstances[pastInstance.end + ''] = pastInstance
						})
						presentObj.resolved.instances.forEach(presentInstance => {
							if (allInstances[presentInstance.start + '']) {
								// The instances are next to each other, merge them into one:
								allInstances[presentInstance.start + ''].end = presentInstance.end
							} else {
								allInstances[presentInstance.start + ''] = presentInstance
							}
						})
						presentObj.resolved.instances = []
						Object.keys(allInstances).forEach(key => {
							const instance = allInstances[key]
							presentObj.resolved.instances.push(instance)
						})

						// Copy over the new object
						resultingObjects[objId] = presentObj

						return // don't copy over old object
					} else {
						// The objects doesn't look identical
						// Copy over the new object
						resultingObjects[objId] = presentObj
					}
				} else {
					// The old object doesn't exist in the new timeline
				}

				// @ts-ignore: hack to mark it as a "past object"
				pastObj.__pastObj = true
				// Copy over the old object
				resultingObjects[this._mergeIterator + '__' + objId] = pastObj
			})
			// Iterate over the next objects
			Object.keys(present.objects).forEach((objId: string) => {
				const presentObj = present.objects[objId]

				if (!past.objects[objId]) { // (if it did existed in the past, it has already been handled)
					// Just copy over the new object
					resultingObjects[objId] = presentObj
				}
			})
		} else {
			// No new timeline, objects and instances are only added

			Object.keys(past.objects).forEach((objId: string) => {
				const pastObj = past.objects[objId]
				resultingObjects[objId] = pastObj
			})

			Object.keys(present.objects).forEach((objId: string) => {
				const presentObj = present.objects[objId]

				const existingObj = resultingObjects[objId]
				if (existingObj) {
					// merge with old instances
					const existingInstances: {[key: string]: true} = {}

					existingObj.resolved.instances.forEach(instance => {
						existingInstances[instance.start + '_' + instance.end] = true
					})
					presentObj.resolved.instances.forEach(instance => {
						// Only push instances that aren't already present:
						if (!existingInstances[instance.start + '_' + instance.end]) {
							existingObj.resolved.instances.push(instance)
						}
					})
				} else {
					resultingObjects[objId] = presentObj
				}
			})
		}

		const resultingLayers: ResolvedTimeline['layers'] = {}
		Object.keys(resultingObjects).forEach(key => {
			const obj = resultingObjects[key]
			const layer = obj.layer + ''
			if (!resultingLayers[layer]) resultingLayers[layer] = []

			resultingLayers[layer].push(key)

		})

		return {
			...present,
			objects: resultingObjects,
			layers: resultingLayers
		}
	}

	private updateTimelineResolveWindow () {
		const { start, end } = this.getExpandedStartEndTime(1)

		this._timelineResolveStart	= start
		this._timelineResolveEnd	= end

		this._timelineResolveZoom = this._timelineZoom

		if (this.latestUpdateTime) {
			// Calculate an optimal number of objects to create, so that the drawing still runs smoothly.

			const targetResolveTime = 50 // ms

			let ratio = targetResolveTime / this.latestUpdateTime

			this._timelineResolveCountAdjust = Math.max(0.1, Math.min(10,
				(1 + (this._timelineResolveCountAdjust * ratio)) / 2
			))
		}
	}
	private getExpandedStartEndTime (multiplier: number = 1) {
		let start = this._viewStartTime
		let end = this.viewEndTime

		let duration = end - start

		let expand = duration * (this._timelineResolveExpand - 1) * multiplier

		start	-= expand * 0.33
		end		+= expand * 0.66 // expand more into the future

		start	= Math.max(0, start)
		end		= Math.max(0, end)

		const zoomDiff = Math.max(this._timelineResolveZoom, this._timelineZoom) /
			Math.min(this._timelineResolveZoom, this._timelineZoom)

		return { start, end, zoomDiff }
	}
	private checkAutomaticReresolve () {

		const { start, end, zoomDiff } = this.getExpandedStartEndTime(0.2)

		if (
			this._timelineResolveAuto && (
				start	< this._timelineResolveStart ||
				end		> this._timelineResolveEnd ||
				zoomDiff > 3
			)
		) {
			if (!this.reresolveTimeout) {
				this.reresolveTimeout = setTimeout(() => {
					this.reresolveTimeout = null
					this.updateTimelineResolveWindow()
					this._updateTimeline()
				}, Math.max(100, this.latestUpdateTime * 5))
			}
		}
	}
	// --------------------- Conversions between position & time -------------
	/**
	 * Calculate the X coordinate of a time value.
	 * @param {number} time The time to convert.
	 * @returns {number} The X coordinate of the time.
	 */
	private timeToXCoord (time: number): number {
		return this._viewDrawX + (
			(time - this._viewStartTime) * this.pixelsWidthPerUnitTime
		)
	}
	/**
	 * Calculate the time of a X coordinate.
	 * @param {number} time The X coordinate to convert.
	 * @returns {number} The time of the X coordinate.
	 */
	private xCoordToTime (position: number): number {
		return this._viewStartTime + (
			(position - this._viewDrawX) / this.pixelsWidthPerUnitTime
		)
	}
	/** Calculate the ratio of the time in current view (0 i beginning, 1 is end)  */
	private timeToRatio (time: number) {
		return (time - this._viewStartTime) / this.viewRange
	}
	/** Returns true if the position is within the current view  */
	private istimeInView (time: number) {
		const ratio = this.timeToRatio(time)
		return ratio >= 0 && ratio < 1
	}
	private capXcoordToView (position: number) {
		return Math.max(this._viewDrawX,
			Math.min(this._viewDrawX + this._viewDrawWidth,
				position
			)
		)
	}
	// -------------- Getters / Convenience functions ---------------------
	/** Zoom factor [pixels / time] */
	private get pixelsWidthPerUnitTime () {
		return (this._timelineZoom / 100)
	}
	/** The range of the view [time] */
	private get viewRange () {
		return this._viewDrawWidth / this.pixelsWidthPerUnitTime
	}
	/** The end time of the view [time] */
	private get viewEndTime () {
		return this._viewStartTime + this.viewRange
	}
}<|MERGE_RESOLUTION|>--- conflicted
+++ resolved
@@ -502,19 +502,11 @@
 			this._rowsTotalHeight = this._rowHeight * this._numberOfLayers
 		}
 	}
-<<<<<<< HEAD
-	private getLayers() {
-		const layers = Object.keys(this._layerLabels)
-		layers.sort((a,b) => a.localeCompare(b))
-		return layers
-	}
-=======
 	private getLayers(): string[] {
         const layers = Object.entries(this._layerLabels)
         layers.sort((a,b) => a[1]- b[1])
         return layers.map(l => l[0])
     }
->>>>>>> df6d1645
 
 	/**
 	 * Draws the layer labels to the canvas.
